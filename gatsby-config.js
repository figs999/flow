--- conflicted
+++ resolved
@@ -131,12 +131,6 @@
   {
     patterns: ["tutorial/cadence/*"],
     sidebar: {
-<<<<<<< HEAD
-      null: [
-        'sdks/golang/index',
-        'sdks/golang/changelog',
-        'sdks/golang/create-account',
-=======
       null: ["tutorial/cadence/00-introduction"],
       Tutorial: [
         "tutorial/cadence/01-first-steps",
@@ -147,7 +141,6 @@
         "tutorial/cadence/06-marketplace-compose",
         "tutorial/cadence/07-marketplace-compose",
         "tutorial/cadence/08-voting",
->>>>>>> e2feba71
       ],
     },
   },
@@ -191,14 +184,8 @@
         baseDir: "docs",
         contentDir: "content",
         root: __dirname,
-<<<<<<< HEAD
         githubAccessToken: process.env.GITHUB_ACCESS_TOKEN, // https://docs.github.com/en/github/authenticating-to-github/creating-a-personal-access-token
-        repositories: [
-          { owner: 'onflow', name: 'flow-go-sdk' },
-        ],
-=======
-        repositories: [{ owner: "onflow", name: "flow-go-sdk" }],
->>>>>>> e2feba71
+        repositories: [{ owner: 'onflow', name: 'flow-go-sdk' }],
         sections,
       },
     },
