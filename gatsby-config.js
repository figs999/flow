--- conflicted
+++ resolved
@@ -212,11 +212,8 @@
         discordUrl: "https://discord.gg/flow",
         logoLink: "/",
         root: __dirname,
-<<<<<<< HEAD
         githubAccessToken: process.env.GITHUB_ACCESS_TOKEN, // https://docs.github.com/en/github/authenticating-to-github/creating-a-personal-access-token
         repositories: [{ owner: 'onflow', name: 'flow-go-sdk' }],
-=======
->>>>>>> f0cfdf8c
         sections,
         sourceGithubRepos,
         sourceSlugTransformers,
