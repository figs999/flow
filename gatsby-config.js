--- conflicted
+++ resolved
@@ -90,20 +90,6 @@
     {
       resolve: "gatsby-theme-flow",
       options: {
-<<<<<<< HEAD
-        ...themeOptions,
-        siteName: 'Flow Docs',
-        pageTitle: 'Flow Docs',
-        menuTitle: 'Flow Ecosystem',
-        baseDir: 'docs',
-        contentDir: 'content',
-        root: __dirname,
-        subtitle: 'Flow Basics',
-        description: 'TODO: Add description',
-        githubRepo: 'onflow/flow',
-        githubAccessToken: '',
-        // githubAccessToken: '474882358b0d8ce55925562fff0ba90f3ec2708f',
-=======
         navConfig,
         footerNavConfig,
         siteName: "Flow Documentation",
@@ -121,9 +107,9 @@
         baseDir: "docs",
         contentDir: "content",
         root: __dirname,
->>>>>>> 722bee02
+        githubAccessToken: '', // https://docs.github.com/en/github/authenticating-to-github/creating-a-personal-access-token
         repositories: [
-          { owner: 'onflow', name: 'flow-go-sdk' },
+          // { owner: 'onflow', name: 'flow-go-sdk' },
         ],
         sections,
       },
