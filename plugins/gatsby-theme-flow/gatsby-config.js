--- conflicted
+++ resolved
@@ -31,14 +31,11 @@
   siteName,
   pageTitle,
   description,
-<<<<<<< HEAD
   githubRepo,
   githubAccessToken,
   baseDir = "",
   contentDir = "content",
   versions = {},
-=======
->>>>>>> f0cfdf8c
   gaTrackingId,
   ignore,
   checkLinksOptions,
@@ -123,7 +120,6 @@
       },
     },
     "gatsby-plugin-printer",
-<<<<<<< HEAD
     ...Object.entries(versions).map(([name, branch]) => ({
       resolve: "gatsby-source-git",
       options: {
@@ -146,8 +142,6 @@
         queries: repositories.map((repository) => [getReleases, repository]),
       },
     },
-=======
->>>>>>> f0cfdf8c
   ];
 
   if (gaTrackingId) {
