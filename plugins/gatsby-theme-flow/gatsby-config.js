--- conflicted
+++ resolved
@@ -31,14 +31,11 @@
   siteName,
   pageTitle,
   description,
-<<<<<<< HEAD
-=======
   githubRepo,
   githubAccessToken,
   baseDir = "",
   contentDir = "content",
   versions = {},
->>>>>>> ac27e99e
   gaTrackingId,
   ignore,
   checkLinksOptions,
@@ -95,17 +92,10 @@
     {
       resolve: `gatsby-source-git`,
       options: {
-<<<<<<< HEAD
         name: "cadence",
         remote: "https://github.com/onflow/cadence.git",
         patterns: "docs/language.md",
       },
-=======
-        name: `cadence`,
-        remote: `https://github.com/onflow/cadence.git`,
-        patterns: `docs/language.md`
-      }
->>>>>>> ac27e99e
     },
     {
       resolve: "gatsby-source-filesystem",
@@ -130,8 +120,6 @@
       },
     },
     "gatsby-plugin-printer",
-<<<<<<< HEAD
-=======
     ...Object.entries(versions).map(([name, branch]) => ({
       resolve: "gatsby-source-git",
       options: {
@@ -146,7 +134,7 @@
       },
     })),
     {
-      resolve: 'gatsby-source-github',
+      resolve: "gatsby-source-github",
       options: {
         headers: {
           Authorization: `Bearer ${githubAccessToken}`,
@@ -154,7 +142,6 @@
         queries: repositories.map((repository) => [getReleases, repository]),
       },
     },
->>>>>>> ac27e99e
   ];
 
   if (gaTrackingId) {
