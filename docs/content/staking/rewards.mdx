---
title: Staking Rewards
sidebar_title: Rewards
description: How the Flow protocol pays rewards to stakers
---

## Rewards

Rewards are paid out at the end of each [epoch](/staking/#epochs) to all the users that have tokens staked.
Rewards are considered to be unlocked and liquid, so the user can withdraw their rewards
at any time.

If you staked using a 3rd party staking provider such as Kraken, Blocto or Finoa, please read [our guides](/staking/custody-providers/) for more information about how
to claim and use your rewards via your chosen provider.

## Rewards Distribution

The rewards distribution schedule has been designed to ensure that enough liquid FLOW
is available in the ecosystem to a wide variety of holders after the first few reward payments.
Using this model, any user will be able to easily aquire FLOW from many different places
in order to participate in the network.

The numbers in this table represent the total tokens that are paid as rewards each epoch.
They are not meant to indicate any expectations for an individual staker's rewards.
Different variables go into calculating what an individual staker receives as rewards.

|                           | Week 1         | Weeks 2-5  | Weeks 6 - 72  | Weeks 73+ |
| ------------------------- | -------------- | ---------- | ------------- | ---------- |
| Total Rewards % (Annual)  | 5%             | 20%        | 5%            | 3%         |
| Total Rewards Amount      | 1,173,391 FLOW | ~4.4M FLOW | ~1.2M FLOW    | 

<<<<<<< HEAD
If you staked using a 3rd party staking provider such as **Kraken**, **Blocto** or **Finoa**, please read [our guides](/staking/custody-providers/) for more information about how
to claim and use your rewards.

## Using Rewards

The process for collecting and using reward payouts will be different depending on how your tokens were staked.
If you staked tokens using a custody provider, see [our guides](/staking/custody-providers/) for
details about how to claim your rewards.

#### Once you've claimed your rewards you can:

- Re-stake to earn compounding rewards! Most custody providers will automatically re-stake your rewards. (Some do not).
  For details about re-staking related to your chosen custody provider see [our guides](/staking/custody-providers/).
  **Note:** If you would like to stake a different node than you're currently staking, you may need to contact you custody provider directly.

- Deposit your rewards in another Flow account. Or, divide your rewards between multiple accounts. This will
  require coordination with the Flow team and the custody provider, as a custom Cadence trasnaction will need to be written that supports
  transferring tokens from acocunts created by your provider.

-
=======
>>>>>>> be7619d8
<|MERGE_RESOLUTION|>--- conflicted
+++ resolved
@@ -24,14 +24,10 @@
 They are not meant to indicate any expectations for an individual staker's rewards.
 Different variables go into calculating what an individual staker receives as rewards.
 
-|                           | Week 1         | Weeks 2-5  | Weeks 6 - 72  | Weeks 73+ |
-| ------------------------- | -------------- | ---------- | ------------- | ---------- |
-| Total Rewards % (Annual)  | 5%             | 20%        | 5%            | 3%         |
-| Total Rewards Amount      | 1,173,391 FLOW | ~4.4M FLOW | ~1.2M FLOW    | 
-
-<<<<<<< HEAD
-If you staked using a 3rd party staking provider such as **Kraken**, **Blocto** or **Finoa**, please read [our guides](/staking/custody-providers/) for more information about how
-to claim and use your rewards.
+|                          | Week 1         | Weeks 2-5  | Weeks 6 - 72 | Weeks 73+ |
+| ------------------------ | -------------- | ---------- | ------------ | --------- |
+| Total Rewards % (Annual) | 5%             | 20%        | 5%           | 3%        |
+| Total Rewards Amount     | 1,173,391 FLOW | ~4.4M FLOW | ~1.2M FLOW   |
 
 ## Using Rewards
 
@@ -49,6 +45,4 @@
   require coordination with the Flow team and the custody provider, as a custom Cadence trasnaction will need to be written that supports
   transferring tokens from acocunts created by your provider.
 
--
-=======
->>>>>>> be7619d8
+-