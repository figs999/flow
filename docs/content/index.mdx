--- conflicted
+++ resolved
@@ -25,11 +25,7 @@
 
 ### 🏋️‍♀️ Community SDKs
 
-<<<<<<< HEAD
-Check out the <TrackingLink href="/sdks" eventName="view_community_sdks">a list of community SDKs</TrackingLink> currently in development, Including SDKs for [Ruby](/sdks#ruby) [.NET](/sdks#net), [JVM](/sdks#jvm), [Dart](/sdks#dart) and others!
-=======
-Check out the [list of community created Flow SDKs](/sdks) currently in development, including SDKs for [Ruby](/sdks#ruby) [.NET](/sdks#net), [JVM](/sdks#jvm), and others!
->>>>>>> ecec8b42
+Check out our <TrackingLink href="/sdks" eventName="view_community_sdks">list of community SDKs</TrackingLink> currently in development, including SDKs for [Ruby](/sdks#ruby) [.NET](/sdks#net), [JVM](/sdks#jvm), [Dart](/sdks#dart) and others!
 
 ---
 
