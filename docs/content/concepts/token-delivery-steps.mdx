---
title: FLOW Delivery Instructions 
---

<Callout type="warning">
NOTE: Your tokens are currently not available to be claimed at this time. 

However, please feel free to review the provider options below to understand the process. These are instructions that will help you get you started with claiming your FLOW tokens once this option is available.
</ Callout>

## Kraken

*Please note: claiming and staking of FLOW will not be available with Kraken for residents of the US or Canada.*

Follow these steps to receive FLOW in your Kraken account:

1. If you do not have a Kraken account already, sign up here.

2. Once you have your Kraken account, sign in to your account and select Funding.
   ![](https://storage.googleapis.com/flow-resources/documentation-assets/token%20delivery%20assets/kraken_1.png)

3. Under the list of all assets, locate Flow (FLOW) and select Deposit.
   ![](https://storage.googleapis.com/flow-resources/documentation-assets/token%20delivery%20assets/Kraken2.png)

4. Select GENERATE NEW ADDRESS to create your deposit wallet address.
   ![](https://storage.googleapis.com/flow-resources/documentation-assets/token%20delivery%20assets/Kraken3.png)

5. After you have your deposit address you can begin the process to claim your FLOW from Coinlist. Or if you are convertible note investor and claiming directly from Dapper Labs, that process is located here.

6. If you have any further questions regarding the process of generating your FLOW address on Kraken, you can reach out to the support team here.

## Finoa

1. If you do not have a Finoa account already, you can create one here.

2. Once you've sent an email to [flow@finoa.io](mailto:flow@finoa.io), the Finoa team will guide you through their KYC and onboarding process and help you set up a FLOW wallet.

3. If you have any further questions regarding the process of generating your FLOW address on Finoa, you can reach out to their support team at flow@finoa.io.

4. Once onboarded, Finoa will provide you with your personal FLOW address. 

5. Now that you have your deposit address you can begin the process to claim your FLOW from Coinlist. Or if you are a convertible note investor and claiming directly from Dapper Labs, that process is located here.

## Ledger

### Before You Start

 1. Ensure you have:

   - a.) Ledger Live installed on your computer.

   - b.) Initialized your Ledger Device.

### Install the Flow App

 1. Connect your Ledger Device to your computer and open Ledger Live.

 2. Make sure your Ledger device firmware is version 1.6.1. You can check this by clicking on **‘Manager’** from the side navigation bar.

    Choose to install the update if it is not version 1.6.1:

    ![](https://storage.googleapis.com/flow-resources/documentation-assets/token%20delivery%20assets/Ledger%20Up%20to%20Date.png)
   - a.) NOTE: Sometimes the install option doesn't show up, or it is not clickable. If this is the case, wait for a little bit of time to see if it appears, or restart the ledger live app if necessary.

 3. In Ledger Live go to Settings > Experimental Features and turn on Developer Mode:
  ![]( https://storage.googleapis.com/flow-resources/documentation-assets/token%20delivery%20assets/Ledger%20Dev%20Mode.png)

 4. Go back to the Manager screen in Ledger Live and search for ‘Flow’.

 5. You should see the Flow App. Install it and follow the instructions on the device.
  ![](https://storage.googleapis.com/flow-resources/documentation-assets/token%20delivery%20assets/LedgerLive%20Flow%20App.png)

   - a.) NOTE: If the Flow App does not appear, it may be because you are on an outdated version. Please ensure you are on version 1.6.1.

### Navigate to Flow Port to Create an Address

<<<<<<< HEAD
 1. Navigate to Flow Port (link available soon)
=======
 1. Navigate to Flow Port: (link coming soon)
>>>>>>> d9928fb8

 2. Click on 'Sign Up' if you need to create a new Flow Account.

   ![](https://storage.googleapis.com/flow-resources/documentation-assets/token%20delivery%20assets/FlowPort%20SignUp.png)

 3. Click on Ledger:

   ![](https://storage.googleapis.com/flow-resources/documentation-assets/token%20delivery%20assets/FlowPort%20WalletSelection.png)

 4. Follow the prompts on the screen. Plug in your Ledger device and open the Flow App:

   ![](https://storage.googleapis.com/flow-resources/documentation-assets/token%20delivery%20assets/FlowPort%20Ledger%20Selection.png)

 5. Click on Create an account. And follow the prompts on your ledger device.

 6. Once your account address is created, you will be automatically logged into Flow Port.

 7. You can easily copy it from the ‘My Account’ screen, as shown below:

    ![](https://storage.googleapis.com/flow-resources/documentation-assets/token%20delivery%20assets/FlowPort%20MyAccount.png)

 8. Now that you have your deposit address you can begin the process to claim your FLOW from Coinlist. Or if you are convertible note investor and claiming directly from Dapper Labs, that process is located here.


## Blocto
*Coming Soon! Once Blocto is live, you will will navigate to Flow Port to create an account by selecting Blocto as your wallet provider.*


## Coinlist

*No action required. If you don't choose another option from the above, your tokens will be deposited in a CoinList account*<|MERGE_RESOLUTION|>--- conflicted
+++ resolved
@@ -74,11 +74,7 @@
 
 ### Navigate to Flow Port to Create an Address
 
-<<<<<<< HEAD
  1. Navigate to Flow Port (link available soon)
-=======
- 1. Navigate to Flow Port: (link coming soon)
->>>>>>> d9928fb8
 
  2. Click on 'Sign Up' if you need to create a new Flow Account.
 
