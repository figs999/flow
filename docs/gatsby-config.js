const navConfig = {
  "Getting Started": {
    url: "/",
    icon: null,
    omitLandingPage: true,
    description:
      "New to Flow? Start here. Read about Flow's architecture, and important concepts for a deeper understanding of the Flow platform and how it works.",
  },
  Cadence: {
    url: "/tutorial/cadence/00-introduction/",
    icon: "cadence",
    description:
      "Resource-Oriented programming language for smart contracts that helps developers ensure that their code is safe, secure, clear, and approachable.",
    linkText: "Cadence Documentation",
  },
  "Flow Playground": {
    url: "https://play.onflow.org",
    icon: "playground",
    description:
      "Learn the basics of Flow and Cadence using our browser-based playground.",
    linkText: "Launch the Flow Playground",
  },
  "JavaScript SDK": {
    url: "/sdks/javascript",
    icon: "js-sdk",
    description:
      "Interact with the Flow Blockchain, and user's wallets from browser based apps, and React Native.",
    linkText: "JavaScript SDK Documentation",
  },
  "Go SDK": {
    url: "/sdks/golang/",
    icon: "go-sdk",
    description:
      "Build apps that interact with Flow using our full-featured Go SDK.",
    linkText: "Go SDK Documentation",
  },
  "Flow CLI": {
    url: "/devtools/flow-cli",
    icon: "cli",
    description:
      "The Flow CLI is a command-line interface that provides useful utilities for building Flow applications.",
    linkText: "CLI Documentation",
  },
  "Flow Emulator": {
    url: "/devtools/emulator/",
    icon: "emulator",
    description:
      "Develop and test your applications locally using the Flow emulator.",
    linkText: "Emulator Documentation",
  },
  "VS Code Extension": {
    url: "/devtools/vscode-extension",
    icon: "vscode",
    description:
      "Cadence syntax highlighting and an integrated Flow emulator for VSCode users.",
    linkText: "VSCode Extension Documentation",
  },
};

// sourceGithubRepos maps a sourceInstanceName to a GitHub repo name
const sourceGithubRepos = {
  docs: {
    githubRepo: "onflow/flow",
    // NOTE: path is non-empty, because only content in this path is sourced
    path: "docs/content",
  },
  cadence: {
    githubRepo: "onflow/cadence",
    // NOTE: path is empty, whole repo is sourced
    path: "",
  },
};

// sourceSlugTransformers maps a sourceInstanceName to slug transformation functions
const sourceSlugTransformers = {
  cadence: (slug) => slug.replace(/^\/docs\//, "/cadence/"),
};

const sections = [
  {
    sourceInstanceName: "docs",
    patterns: ["*", "intro/*", "updates/*", "support/**/*"],
    sidebarShowMainNav: true,
    sidebarAlwaysExpanded: true,
    sidebar: {
      null: [
        "[FLOW Token](/token)",
        "[Dapp Deployment Guide](/guides/dapp-deployment)",
        "[Staking & Delegating](/staking)",
        "[Node Operation](/node-operation)",
        "[Core Contracts](/protocol/core-contracts)",
        "intro/glossary",
        "intro/FAQ",
      ],
      "Community Updates": ["updates/oct-6-2020", "updates/sep-16-2020"],
      Support: ["support/flow-port/index"],
    },
  },
  {
    sourceInstanceName: "docs",
    patterns: ["tutorial/cadence/*", "guides/cadence/*"],
    sidebarAlwaysExpanded: true,
    sidebar: {
      null: ["[Home](/)"],
      Overview: [
        "tutorial/cadence/00-introduction",
        "[Cadence Language Reference](/cadence/language)",
      ],
      "Developer Guides": [
        "guides/cadence/design-patterns",
        "guides/cadence/dragons",
      ],
      Tutorial: [
        "tutorial/cadence/01-first-steps",
        "tutorial/cadence/02-hello-world",
        "tutorial/cadence/03-fungible-tokens",
        "tutorial/cadence/04-non-fungible-tokens",
        "tutorial/cadence/05-marketplace-setup",
        "tutorial/cadence/06-marketplace-compose",
        "tutorial/cadence/07-resources-compose",
        "tutorial/cadence/08-voting",
      ],
    },
  },
  {
    sourceInstanceName: "docs",
    patterns: ["sdks/golang/**/*"],
    sidebarAlwaysExpanded: true,
    sidebar: {
      null: ["[Home](/)"],
      Overview: ["sdks/golang/index", "sdks/golang/changelog"],
      "Developer Guides": [
        "sdks/golang/create-account",
        "sdks/golang/build-transaction",
        "sdks/golang/sign-transaction",
        // "sdks/golang/sign-transaction-hsm",
        "sdks/golang/send-transaction",
        // "sdks/golang/query-events",
        // "sdks/golang/transfer-funds",
      ],
    },
  },
  {
    sourceInstanceName: "docs",
    patterns: ["sdks/javascript/**/*"],
    sidebarAlwaysExpanded: true,
    sidebar: {
      null: ["[Home](/)"],
      Overview: ["sdks/javascript/index"],
      "Developer Guides": ["sdks/javascript/fcl"],
    },
  },
  {
    sourceInstanceName: "docs",
    patterns: ["devtools/flow-cli/*"],
    sidebar: {
      null: ["[Home](/)"],
      "Developer Guides": ["devtools/flow-cli/index"],
    },
  },
  {
    sourceInstanceName: "docs",
    patterns: ["concepts/flow-concepts/testnet/*"],
    sidebarAlwaysExpanded: true,
    sidebar: {
      null: ["[Home](/)"],
      Accounts: ["concepts/accounts-and-keys", "concepts/transaction-signing"],
    },
  },
  {
    sourceInstanceName: "docs",
    patterns: ["protocol/**/*"],
    sidebarAlwaysExpanded: true,
    sidebar: {
      null: ["[Home](/)"],
      "Core Contracts": [
        "protocol/core-contracts/fungible-token",
        "protocol/core-contracts/flow-token",
        "protocol/core-contracts/flow-fees",
        "protocol/core-contracts/flow-id-table-staking",
        "protocol/core-contracts/locked-tokens",
      ],
      "Developer Guides": ["protocol/access-api"],
    },
  },
  {
    sourceInstanceName: "docs",
    patterns: ["guides/**/*"],
    sidebarAlwaysExpanded: true,
    null: ["[Home](/)"],
    sidebar: {
      "Dapp Deployment Guide": [
        "guides/dapp-deployment/index",
        "guides/dapp-deployment/contract-testing",
        "guides/dapp-deployment/testnet-deployment",
        "guides/dapp-deployment/testnet-testing",
        "guides/dapp-deployment/mainnet-deployment",
      ],
    },
  },
  {
    sourceInstanceName: "docs",
    patterns: ["guides/**/*"],
    sidebarAlwaysExpanded: true,
    sidebar: {
      "Dapp Deployment Guide": [
        "guides/dapp-deployment/index",
        "guides/dapp-deployment/contract-testing",
        "guides/dapp-deployment/testnet-deployment",
        "guides/dapp-deployment/testnet-testing",
        "guides/dapp-deployment/mainnet-deployment",
      ],
    },
  },
  {
    sourceInstanceName: "docs",
    patterns: ["token/**/*"],
    sidebarAlwaysExpanded: true,
    sidebar: {
      null: ["[Home](/)"],
      Overview: [
        "token/index",
        "token/earn",
        "token/concepts",
        "token/delivery",
        "token/faq",
      ],
      "Developer Guides": ["token/locked-account-setup"],
    },
  },
  {
    sourceInstanceName: "docs",
    patterns: ["staking/**/*"],
    sidebarAlwaysExpanded: true,
    sidebar: {
      null: ["[Home](/)"],
      Overview: [
        "staking/index",
        "staking/rewards",
        "staking/stake-slashing",
        "staking/faq",
      ],
      "Developer Guides": [
        "staking/technical-overview",
        "staking/locked-delegation-guide",
        "staking/locked-staking-guide",
        "staking/locked-third-party-operator",
        "staking/events",
      ],
    },
  },
  {
    sourceInstanceName: "docs",
    patterns: ["node-operation/**/*"],
    sidebarAlwaysExpanded: true,
    sidebar: {
      null: ["[Home](/)"],
      Overview: [
        "node-operation/index",
        "node-operation/node-setup",
        "node-operation/node-roles",
      ],
      "Operator Guides": [
        "node-operation/node-bootstrap",
        "node-operation/monitoring-nodes",
        "node-operation/faq",
        "node-operation/spork",
      ],
    },
  },
  {
    sourceInstanceName: "docs",
    patterns: ["devtools/emulator/**/*"],
    sidebarAlwaysExpanded: true,
    sidebar: {
      null: ["[Home](/)"],
<<<<<<< HEAD
      "Developer Guides": ["emulator/index"],
=======
      Overview: ["devtools/emulator/index", "devtools/emulator/changelog"],
    },
  },
  {
    sourceInstanceName: "docs",
    patterns: ["devtools/vscode-extension/**/*"],
    sidebarAlwaysExpanded: true,
    sidebar: {
      null: ["[Home](/)"],
      Overview: ["devtools/vscode-extension/index"],
>>>>>>> b52483ba
    },
  },
  {
    sourceInstanceName: "cadence",
    patterns: ["docs/language/**/*"],
    sidebarAlwaysExpanded: true,
    sidebar: {
      null: ["[Home](/)"],
      "Language Reference": [
        "docs/language/index",
        "docs/language/syntax",
        "docs/language/constants-and-variables",
        "docs/language/type-annotations",
        "docs/language/values-and-types",
        "docs/language/operators",
        "docs/language/functions",
        "docs/language/control-flow",
        "docs/language/scope",
        "docs/language/type-safety",
        "docs/language/type-inference",
        "docs/language/composite-types",
        "docs/language/access-control",
        "docs/language/interfaces",
        "docs/language/enumerations",
        "docs/language/restricted-types",
        "docs/language/references",
        "docs/language/imports",
        "docs/language/accounts",
        "docs/language/capability-based-access-control",
        "docs/language/contracts",
        "docs/language/events",
        "docs/language/transactions",
        "docs/language/run-time-types",
        "docs/language/built-in-functions",
        "docs/language/environment-information",
        "docs/language/crypto",
        "docs/language/type-hierarchy",
      ],
    },
  },
];

module.exports = {
  siteMetadata: {
    title: "Flow Documentation",
  },
  plugins: [
    {
      resolve: "gatsby-theme-flow",
      options: {
        navConfig,
        siteName: "Flow Documentation",
        description: "Start Building in the Open",
        pageTitle: "Flow Docs",
        menuTitle: "Flow Ecosystem",
        gaTrackingId: "UA-156047066-4",
        algoliaApiKey: process.env.ALGOLIA_API_KEY,
        algoliaIndexName: "onflow",
        baseUrl: "https://docs.onflow.org",
        twitterUrl: "https://twitter.com/flow_blockchain",
        discordUrl: "https://discord.gg/flow",
        discourseUrl: "https://forum.onflow.org",
        logoLink: "/",
        root: __dirname,
        githubAccessToken: process.env.GITHUB_ACCESS_TOKEN, // https://docs.github.com/en/github/authenticating-to-github/creating-a-personal-access-token
        repositories: [{ owner: "onflow", name: "flow-go-sdk" }],
        sections,
        sourceGithubRepos,
        sourceSlugTransformers,
      },
    },
  ],
};<|MERGE_RESOLUTION|>--- conflicted
+++ resolved
@@ -274,9 +274,6 @@
     sidebarAlwaysExpanded: true,
     sidebar: {
       null: ["[Home](/)"],
-<<<<<<< HEAD
-      "Developer Guides": ["emulator/index"],
-=======
       Overview: ["devtools/emulator/index", "devtools/emulator/changelog"],
     },
   },
@@ -287,7 +284,6 @@
     sidebar: {
       null: ["[Home](/)"],
       Overview: ["devtools/vscode-extension/index"],
->>>>>>> b52483ba
     },
   },
   {
