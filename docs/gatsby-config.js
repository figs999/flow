const navConfig = {
  "Getting Started": {
    url: "/",
    icon: null,
    omitLandingPage: true,
    description:
      "New to Flow? Start here. Read about Flow's architecture, and important concepts for a deeper understanding of the Flow platform and how it works.",
  },
  Cadence: {
    url: "/tutorial/cadence/00-introduction/",
    icon: "cadence",
    description:
      "Resource-Oriented programming language for smart contracts that helps developers ensure that their code is safe, secure, clear, and approachable.",
    linkText: "Cadence Documentation",
  },
  "Flow Playground": {
    url: "https://play.onflow.org",
    icon: "playground",
    description:
      "Learn the basics of Flow and Cadence using our browser-based playground.",
    linkText: "Launch the Flow Playground",
  },
  "JavaScript SDK": {
    url: "https://github.com/onflow/flow-js-sdk",
    icon: "js-sdk",
    description:
      "Interact with the Flow Blockchain, and user's wallets from browser based apps, and React Native.",
    linkText: "JavaScript SDK Documentation",
  },
  "Go SDK": {
    url: "/sdks/golang/",
    icon: "go-sdk",
    description:
      "Build apps that interact with Flow using our full-featured Go SDK.",
    linkText: "Go SDK Documentation",
  },
  "Flow CLI": {
    url: "https://github.com/onflow/flow/blob/master/docs/cli.md#flow-cli ",
    icon: "cli",
    description:
      "The Flow CLI is a command-line interface that provides useful utilities for building Flow applications.",
    linkText: "CLI Documentation",
  },
  "Flow Emulator": {
    url: "/emulator/",
    icon: "emulator",
    description:
      "Develop and test your applications locally using the Flow emulator.",
    linkText: "Emulator Documentation",
  },
  "VS Code Extension": {
    url:
      "https://github.com/onflow/vscode-flow#cadence-visual-studio-code-extension",
    icon: "vscode",
    description:
      "Cadence syntax highlighting and an integrated Flow emulator for VSCode users.",
    linkText: "VSCode Extension Documentation",
  },
};

// sourceGithubRepos maps a sourceInstanceName to a GitHub repo name
const sourceGithubRepos = {
  docs: {
    githubRepo: "onflow/flow",
    // NOTE: path is non-empty, because only content in this path is sourced
    path: "docs/content",
  },
  cadence: {
    githubRepo: "onflow/cadence",
    // NOTE: path is empty, whole repo is sourced
    path: "",
  },
};

// sourceSlugTransformers maps a sourceInstanceName to slug transformation functions
const sourceSlugTransformers = {
  cadence: (slug) => slug.replace(/^\/docs\//, "/cadence/"),
};

const sections = [
  {
    sourceInstanceName: "docs",
<<<<<<< HEAD
    patterns: ["*", "intro/*", "updates/*", "support/**/*"],
=======
    patterns: [
      "*",
      "intro/*",
      "updates/*",
      "support/**/*",
    ],
>>>>>>> 87eb416d
    sidebarShowMainNav: true,
    sidebarAlwaysExpanded: true,
    sidebar: {
      null: [
        "[FLOW Token](/token)",
        "[Staking & Delegating](/staking)",
        "[Node Operation](/node-operation)",
        // "[Core Contracts](/protocol/core-contracts)",
        "intro/glossary",
        "intro/FAQ",
      ],
<<<<<<< HEAD
      "Community Updates": ["updates/oct-6-2020", "updates/sep-16-2020"],
      Support: ["support/flow-port/index"],
=======
      "Community Updates": [
        "updates/oct-6-2020", 
        "updates/sep-16-2020",
      ],
      "Support": [
        "support/flow-port/index",
      ],
>>>>>>> 87eb416d
    },
  },
  {
    sourceInstanceName: "docs",
    patterns: ["tutorial/cadence/*"],
    sidebarAlwaysExpanded: true,
    sidebar: {
      null: [
        "tutorial/cadence/00-introduction",
        "[Cadence Language Reference](/cadence/language)",
      ],
      Tutorial: [
        "tutorial/cadence/01-first-steps",
        "tutorial/cadence/02-hello-world",
        "tutorial/cadence/03-fungible-tokens",
        "tutorial/cadence/04-non-fungible-tokens",
        "tutorial/cadence/05-marketplace-setup",
        "tutorial/cadence/06-marketplace-compose",
        "tutorial/cadence/07-resources-compose",
        "tutorial/cadence/08-voting",
      ],
    },
  },
  {
    sourceInstanceName: "docs",
    patterns: ["sdks/golang/**/*"],
    sidebarAlwaysExpanded: true,
    sidebar: {
      null: ["sdks/golang/index", "sdks/golang/changelog"],
      "How To": [
        "sdks/golang/create-account",
        "sdks/golang/build-transaction",
        "sdks/golang/sign-transaction",
        "sdks/golang/sign-transaction-hsm",
        "sdks/golang/send-transaction",
        "sdks/golang/query-events",
        "sdks/golang/transfer-funds",
      ],
    },
  },
  {
    sourceInstanceName: "docs",
    patterns: ["sdks/javascript/**/*"],
    sidebar: {
      null: ["sdks/javascript/index", "sdks/javascript/create-account"],
    },
  },
  {
    sourceInstanceName: "docs",
    patterns: ["concepts/**/*"],
    sidebarAlwaysExpanded: true,
    sidebar: {
      Accounts: ["concepts/accounts-and-keys", "concepts/transaction-signing"],
    },
  },
  {
    sourceInstanceName: "docs",
    patterns: ["protocol/**/*"],
    sidebarAlwaysExpanded: true,
    sidebar: {
      null: ["protocol/access-api"],
      "Core Contracts": [
        "protocol/core-contracts/fungible-token",
        "protocol/core-contracts/flow-token",
        "protocol/core-contracts/flow-fees",
        "protocol/core-contracts/flow-id-table-staking",
        "protocol/core-contracts/locked-tokens",
      ],
    },
  },
  {
    sourceInstanceName: "docs",
    patterns: ["token/**/*"],
    sidebarAlwaysExpanded: true,
    sidebar: {
      Overview: [
        "token/index",
        "token/earn",
        "token/concepts",
        "token/delivery",
        "token/faq",
      ],
      "Developer Guides": ["token/locked-account-setup"],
    },
  },
  {
    sourceInstanceName: "docs",
    patterns: ["staking/**/*"],
    sidebarAlwaysExpanded: true,
    sidebar: {
      null: ["staking/faq"],
      Overview: ["staking/index", "staking/concepts", "staking/rewards"],
      "Developer Guides": [
        "staking/locked-delegation-guide",
        "staking/locked-staking-guide",
        "staking/locked-third-party-operator",
        "staking/events",
      ],
    },
  },
  {
    sourceInstanceName: "docs",
    patterns: ["node-operation/**/*"],
    sidebarAlwaysExpanded: true,
    sidebar: {
      Overview: [
        "node-operation/index",
        "node-operation/node-setup",
        "node-operation/node-roles",
      ],
      "Operator Guides": [
        "node-operation/node-bootstrap",
        "node-operation/monitoring-nodes",
        "node-operation/faq",
        "node-operation/spork",
      ],
    },
  },
  {
    sourceInstanceName: "docs",
    patterns: ["emulator/**/*"],
    sidebarAlwaysExpanded: true,
    sidebar: {
      null: ["emulator/index", "emulator/changelog"],
    },
  },
  {
    sourceInstanceName: "cadence",
    patterns: ["docs/language/**/*"],
    sidebar: {
      null: [
        "docs/language/index",
        "docs/language/syntax",
        "docs/language/constants-and-variables",
        "docs/language/type-annotations",
        "docs/language/values-and-types",
        "docs/language/operators",
        "docs/language/functions",
        "docs/language/control-flow",
        "docs/language/scope",
        "docs/language/type-safety",
        "docs/language/type-inference",
        "docs/language/composite-types",
        "docs/language/access-control",
        "docs/language/interfaces",
        "docs/language/enumerations",
        "docs/language/restricted-types",
        "docs/language/references",
        "docs/language/imports",
        "docs/language/accounts",
        "docs/language/capability-based-access-control",
        "docs/language/contracts",
        "docs/language/events",
        "docs/language/transactions",
        "docs/language/run-time-types",
        "docs/language/built-in-functions",
        "docs/language/environment-information",
        "docs/language/crypto",
        "docs/language/type-hierarchy",
      ],
    },
  },
];

module.exports = {
  siteMetadata: {
    title: "Flow Documentation",
  },
  plugins: [
    {
      resolve: "gatsby-theme-flow",
      options: {
        navConfig,
        siteName: "Flow Documentation",
        description: "Start Building in the Open",
        pageTitle: "Flow Docs",
        menuTitle: "Flow Ecosystem",
        gaTrackingId: "UA-156047066-4",
        algoliaApiKey: process.env.ALGOLIA_API_KEY,
        algoliaIndexName: "onflow",
        baseUrl: "https://docs.onflow.org",
        twitterUrl: "https://twitter.com/flow_blockchain",
        discordUrl: "https://discord.gg/flow",
        logoLink: "/",
        root: __dirname,
        githubAccessToken: process.env.GITHUB_ACCESS_TOKEN, // https://docs.github.com/en/github/authenticating-to-github/creating-a-personal-access-token
        repositories: [{ owner: "onflow", name: "flow-go-sdk" }],
        sections,
        sourceGithubRepos,
        sourceSlugTransformers,
      },
    },
  ],
};<|MERGE_RESOLUTION|>--- conflicted
+++ resolved
@@ -80,16 +80,12 @@
 const sections = [
   {
     sourceInstanceName: "docs",
-<<<<<<< HEAD
-    patterns: ["*", "intro/*", "updates/*", "support/**/*"],
-=======
     patterns: [
       "*",
       "intro/*",
       "updates/*",
       "support/**/*",
     ],
->>>>>>> 87eb416d
     sidebarShowMainNav: true,
     sidebarAlwaysExpanded: true,
     sidebar: {
@@ -101,10 +97,6 @@
         "intro/glossary",
         "intro/FAQ",
       ],
-<<<<<<< HEAD
-      "Community Updates": ["updates/oct-6-2020", "updates/sep-16-2020"],
-      Support: ["support/flow-port/index"],
-=======
       "Community Updates": [
         "updates/oct-6-2020", 
         "updates/sep-16-2020",
@@ -112,7 +104,6 @@
       "Support": [
         "support/flow-port/index",
       ],
->>>>>>> 87eb416d
     },
   },
   {
