const path = require("path");

const navConfig = {
  "Getting Started": {
    url: "/",
    icon: null,
    omitLandingPage: true,
    description:
      "New to Flow? Start here. Read about Flow's architecture, and important concepts for a deeper understanding of the Flow platform and how it works."
  },
  Cadence: {
    url: "/cadence",
    icon: "cadence",
    description:
      "Resource-Oriented programming language for smart contracts that helps developers ensure that their code is safe, secure, clear, and approachable.",
    linkText: "Cadence Documentation"
  },
  "Flow Playground": {
    url: "https://play.onflow.org",
    icon: "playground",
    description:
      "Learn the basics of Flow and Cadence using our browser-based playground.",
    linkText: "Launch the Flow Playground"
  },
  "FCL (Flow Client Library)": {
    url: "/fcl/api",
    icon: "js-sdk",
    description:
      "Interact with the Flow Blockchain, and user's wallets from browser based apps, and React Native.",
    linkText: "FCL Documentation"
  },
  "Go SDK": {
    url: "/flow-go-sdk",
    icon: "go-sdk",
    description:
      "Build apps that interact with Flow using our full-featured Go SDK.",
    linkText: "Go SDK Documentation"
  },
  "Flow CLI": {
    url: "/flow-cli",
    icon: "cli",
    description:
      "The Flow CLI is a command-line interface that provides useful utilities for building Flow applications.",
    linkText: "CLI Documentation"
  },
  "Flow Emulator": {
    url: "/emulator",
    icon: "emulator",
    description:
      "Develop and test your applications locally using the Flow emulator.",
    linkText: "Emulator Documentation"
  },
  "VS Code Extension": {
    url: "/vscode-extension",
    icon: "vscode",
    description:
      "Cadence syntax highlighting and an integrated Flow emulator for VSCode users.",
    linkText: "VSCode Extension Documentation"
  },
  "Flow Port": {
    url: "/flow-port",
    icon: "port",
    description:
      "Flow Port, your portal to the decentralized world of Flow. Access your Flow account, interact with the blockchain, manage your assets and more.",
    linkText: "Flow Port"
  }
};

// sourceGithubRepos maps a sourceInstanceName to a GitHub repo name
const sourceGithubRepos = {
  docs: {
    githubRepo: "onflow/flow",
    // NOTE: path is non-empty, because only content in this path is sourced
    path: "docs/content"
  },
  "cadence-github": {
    githubRepo: "onflow/cadence",
    // NOTE: path is empty, whole repo is sourced
    path: "docs"
  },
  "flow-cli-github": {
    githubRepo: "onflow/flow-cli",
    // NOTE: path is empty, whole repo is sourced
    path: "docs"
  },
  "flow-js-testing-github": {
    githubRepo: "onflow/flow-js-testing",
    // NOTE: path is empty, whole repo is sourced
    path: "docs"
  },
  "flow-go-sdk-github": {
    githubRepo: "onflow/flow-cli",
    // NOTE: path is empty, whole repo is sourced
    path: ""
  },
  "fcl-github": {
    githubRepo: "onflow/fcl-js",
    // NOTE: path is empty, whole repo is sourced
    path: "docs"
  }
};

// sourceSlugTransformers maps a sourceInstanceName to slug transformation functions
const sourceSlugTransformers = {
  "cadence-github": (slug) => slug.replace(/^\/docs\//, "/cadence/"),
  "fcl-github": (slug) =>
    slug
      .replace(/^\/docs\//, "/fcl/")
      .replace(/^\/packages\//, "/fcl/packages/"),
  // Use api.md as 'index' file!
  // .replace("api/", ""),
  // .replace("README/", ""),
  "flow-go-sdk-github": (slug) =>
    slug
      .replace(/^\/docs\//, "/flow-go-sdk/")
      .replace(/^\/examples\//, "/flow-go-sdk/examples/")
      // Use README files as 'index' files!
      .replace("README/", ""),
  "flow-cli-github": (slug) => slug.replace(/^\/docs\//, "/flow-cli/"),
  "flow-js-testing-github": (slug) =>
    slug.replace(/^\/docs\//, "/flow-js-testing/").replace("api/", "")
};

const sources = [
  {
    resolve: "gatsby-source-filesystem",
    options: {
      path: path.join(__dirname, "content"),
      name: "docs"
    }
  },
  {
    resolve: "gatsby-source-git",
    options: {
      name: "cadence-github",
      remote: "https://github.com/onflow/cadence.git",
      patterns: "docs/language/**/*"
    }
  },
  {
    resolve: "gatsby-source-git",
    options: {
      name: "flow-go-sdk-github",
      branch: "master",
      remote: "https://github.com/onflow/flow-go-sdk.git",
      patterns: ["docs/**/*", "examples/**/*"]
    }
  },
  {
    resolve: "gatsby-source-git",
    options: {
      name: "flow-js-testing-github",
      branch: "master",
      remote: "https://github.com/onflow/flow-js-testing.git",
      patterns: ["docs/**/*", "examples/**/*"]
    }
  },
  {
    resolve: "gatsby-source-git",
    options: {
      name: "fcl-github",
      branch: "master",
      remote: "https://github.com/onflow/fcl-js.git",
      patterns: [
        "docs/**/*",
        "packages/fcl/**/*",
        "packages/types/**/*",
        "packages/sdk/**/*"
      ]
    }
  },
  {
    resolve: "gatsby-source-git",
    options: {
      name: "flow-cli-github",
      branch: "master",
      remote: "https://github.com/onflow/flow-cli.git",
      patterns: [
        "docs/index.md",
        "docs/install.md",
        "docs/configuration.md",
        "docs/initialize-configuration.md",
        "docs/generate-keys.md",
        "docs/create-accounts.md",
        "docs/execute-scripts.md",
        "docs/send-transactions.md",
        "docs/get-transactions.md",
        "docs/build-transactions.md",
        "docs/sign-transaction.md",
        "docs/send-signed-transactions.md",
        "docs/get-transactions.md",
        "docs/account-add-contract.md",
        "docs/account-update-contract.md",
        "docs/account-remove-contract.md",
        "docs/project-contracts.md",
        "docs/deploy-project-contracts.md",
        "docs/account-staking-info.md",
        "docs/get-blocks.md",
        "docs/get-events.md",
        "docs/get-accounts.md",
        "docs/get-collections.md",
        "docs/get-status.md",
        "docs/security.md",
        "docs/start-emulator.md"
      ]
    }
  }
];

const sections = [
  {
    sourceInstanceName: "docs",
    patterns: [
      "*",
      "intro/*",
      "faq/*",
      "community-updates/*",
      "flow-port/**/*",
      "bounties/*"
    ],
    sidebarShowMainNav: true,
    sidebarAlwaysExpanded: true,
    sidebar: {
      Ecosystem: [
        "[Access API](/access-api)",
        "[Core Contracts](/core-contracts)",
        "[FLOW Token](/flow-token)",
        "[FUSD](/fusd)"
      ],
      Guides: [
        "[Flow Concepts](/concepts)",
        "[Introduction to Cadence](/cadence)",
        "[Flow App Quickstart](/fcl/flow-app-quickstart)",
<<<<<<< HEAD
        "[Dapp Development Guide](/dapp-development)",
        "[Staking & Delegating](/staking)",
=======
        "[Testing using JavaScript](/flow-js-testing/install)",
        "[Project Deployment Guide](/dapp-deployment)",
        "[Epochs, Staking & Delegating](/staking)",
>>>>>>> c3f92766
        "[Flow Port Staking Walkthrough](/flow-port/staking-guide)",
        "[Node Operation](/node-operation)"
      ],
      FAQ: [
        "[Builders/Developers](/faq/developers)",
        "[Backers/Users](/faq/backers)",
        "[Operators](/faq/operators)"
      ]
    }
  },
  {
    sourceInstanceName: "docs",
    patterns: ["cadence/**/*"],
    sidebarAlwaysExpanded: true,
    sidebar: {
      null: ["[Home](/)"],
      Overview: ["[Cadence Language Reference](/cadence/language/)"],
      "Developer Guides": [
        "[Introduction to Cadence](/cadence)",
        "cadence/design-patterns",
        "cadence/anti-patterns",
        "cadence/msg-sender",
        "cadence/measuring-time",
        "cadence/migration-guide",
        "cadence/json-cadence-spec"
      ],
      Tutorial: [
        "cadence/tutorial/01-first-steps",
        "cadence/tutorial/02-hello-world",
        "cadence/tutorial/03-fungible-tokens",
        "cadence/tutorial/04-non-fungible-tokens",
        "cadence/tutorial/05-marketplace-setup",
        "cadence/tutorial/06-marketplace-compose",
        "cadence/tutorial/07-resources-compose",
        "cadence/tutorial/08-voting"
      ]
    }
  },
  {
    sourceInstanceName: "flow-cli-github",
    patterns: ["docs/**/*"],
    sidebarAlwaysExpanded: true,
    sidebar: {
      null: ["[Home](/)"],
      "Flow CLI": [
        "docs/index",
        "docs/install",
        "docs/initialize-configuration",
        "docs/configuration",
        "docs/security"
      ],
      Keys: ["docs/generate-keys"],
      Accounts: [
        "docs/get-accounts",
        "docs/create-accounts",
        "docs/account-add-contract",
        "docs/account-update-contract",
        "docs/account-remove-contract",
        "docs/account-staking-info"
      ],
      "Project Deployment": [
        "docs/start-emulator",
        "docs/project-contracts",
        "docs/deploy-project-contracts"
      ],
      Scripts: ["docs/execute-scripts"],
      Transactions: [
        "docs/send-transactions",
        "docs/get-transactions",
        "docs/build-transactions",
        "docs/sign-transaction",
        "docs/send-signed-transactions"
      ],
      "Get Flow data": [
        "docs/get-blocks",
        "docs/get-events",
        "docs/get-collections",
        "docs/get-status"
      ],
      FAQ: [
        "[Builders/Developers](/faq/developers)",
        "[Backers/Users](/faq/backers)",
        "[Operators](/faq/operators)"
      ]
    }
  },
  {
    sourceInstanceName: "docs",
    patterns: ["concepts/*"],
    sidebarAlwaysExpanded: true,
    sidebar: {
      null: ["[Home](/)"],
      Concepts: [
        "concepts/accounts-and-keys",
        "concepts/transaction-signing",
        "concepts/storage"
      ],
      FAQ: [
        "[Builders/Developers](/faq/developers)",
        "[Backers/Users](/faq/backers)",
        "[Operators](/faq/operators)"
      ]
    }
  },
  {
    sourceInstanceName: "docs",
    patterns: ["dapp-development/*"],
    sidebarAlwaysExpanded: true,
    sidebar: {
      null: [
        "[Home](/)",
        "dapp-development/index",
      ],
      "Building Your Dapp": [
        "dapp-development/flow-dapp-anatomy",
        "dapp-development/user-accounts-and-wallets",
        "dapp-development/in-dapp-payments",
        "dapp-development/smart-contracts",
        "dapp-development/dapp-infrastructure"
      ],
      "Deploying Your Dapp": [
        "dapp-development/deployment",
        "dapp-development/contract-testing",
        "dapp-development/testnet-deployment",
        "dapp-development/testnet-testing",
        "dapp-development/mainnet-deployment"
      ],
    }
  },
  {
    sourceInstanceName: "docs",
    patterns: ["fusd/*"],
    sidebarAlwaysExpanded: true,
    sidebar: {
      null: ["[Home](/)"],
      FUSD: ["fusd/index", "fusd/transactions", "fusd/providers"]
    }
  },
  {
    sourceInstanceName: "flow-go-sdk-github",
    patterns: ["docs/**/*"],
    sidebarAlwaysExpanded: true,
    sidebar: {
      null: ["[Home](/)"],
      Overview: ["[Introduction](/flow-go-sdk)"],
      Examples: [
        "docs/generating-keys",
        "docs/creating-accounts",
        "docs/building-transactions",
        "docs/signing-transactions",
        "docs/sending-transactions",
        "docs/querying-accounts",
        "docs/querying-transactions",
        "docs/querying-events",
        "docs/querying-blocks",
        "docs/transfer-flow"
      ],
      FAQ: [
        "[Builders/Developers](/faq/developers)",
        "[Backers/Users](/faq/backers)",
        "[Operators](/faq/operators)"
      ]
    }
  },
  {
    sourceInstanceName: "fcl-github",
    patterns: ["docs/**/*", "packages/**/*"],
    sidebarAlwaysExpanded: true,
    sidebar: {
      null: ["[Home](/)"]
    }
  },
  {
    sourceInstanceName: "flow-js-testing-github",
    patterns: ["docs/**/*"],
    sidebarAlwaysExpanded: true,
    sidebar: {
      null: ["[Home](/)"],
      Overview: ["docs/api", "docs/examples"],
      Guides: [
        "docs/install",
        "docs/init",
        "docs/accounts",
        "docs/contracts",
        "docs/emulator",
        "docs/execute-scripts",
        "docs/flow-token",
        "docs/generator",
        "docs/jest-helpers",
        "docs/send-transactions",
        "docs/structure",
        "docs/templates",
        "docs/type"
      ]
    }
  },
  {
    sourceInstanceName: "docs",
    patterns: ["core-contracts/**/*"],
    sidebarAlwaysExpanded: true,
    sidebar: {
      null: ["[Home](/)"],
      "Core Contracts": [
        "core-contracts/fungible-token",
        "core-contracts/flow-token",
        "core-contracts/flow-fees",
        "core-contracts/staking-contract-reference",
        "core-contracts/epoch-contract-reference"
      ],
      "Other Important Contracts": [
        "core-contracts/locked-tokens",
        "core-contracts/staking-collection",
        "core-contracts/non-fungible-token"
      ],
      FAQ: [
        "[Builders/Developers](/faq/developers)",
        "[Backers/Users](/faq/backers)",
        "[Operators](/faq/operators)"
      ]
    }
  },
  {
    sourceInstanceName: "docs",
    patterns: ["dapp-deployment/**/*"],
    sidebarAlwaysExpanded: true,
    sidebar: {
      null: ["[Home](/)"],
      "Dapp Deployment Guide": [
        "dapp-deployment/index",
        "dapp-deployment/contract-testing",
        "dapp-deployment/testnet-deployment",
        "dapp-deployment/testnet-testing",
        "dapp-deployment/mainnet-deployment"
      ],
      FAQ: [
        "[Builders/Developers](/faq/developers)",
        "[Backers/Users](/faq/backers)",
        "[Operators](/faq/operators)"
      ]
    }
  },
  {
    sourceInstanceName: "docs",
    patterns: ["flow-token/**/*"],
    sidebarAlwaysExpanded: true,
    sidebar: {
      null: ["[Home](/)"],
      Overview: [
        "flow-token/index",
        "flow-token/available-wallets",
        "flow-token/earn",
        "flow-token/concepts",
        "flow-token/delivery",
        "flow-token/faq"
      ],
      "Token Delivery": ["flow-token/locked-account-setup"],
      FAQ: [
        "[Builders/Developers](/faq/developers)",
        "[Backers/Users](/faq/backers)",
        "[Operators](/faq/operators)"
      ]
    }
  },
  {
    sourceInstanceName: "docs",
    patterns: ["staking/**/*"],
    sidebarAlwaysExpanded: true,
    sidebar: {
      null: ["[Home](/)"],
      Overview: [
        "staking/index",
        "staking/schedule",
        "staking/stake-slashing",
        "staking/faq"
      ],
      "Technical Docs": [
        "staking/epoch-terminology",
        "staking/epoch-preparation",
        "staking/epoch-scripts-events",
        "staking/technical-overview",
        "staking/staking-scripts-events",
        "staking/qc-dkg",
        "staking/qc-dkg-scripts-events",
        "staking/machine-account"
      ],
      "Technical Guides": [
        "staking/staking-options",
        "staking/staking-collection",
        "staking/unlocked-staking-guide",
        "staking/locked-staking-guide"
      ],
      "Custody Providers": ["staking/custody-providers"],
      FAQ: [
        "[Builders/Developers](/faq/developers)",
        "[Backers/Users](/faq/backers)",
        "[Operators](/faq/operators)"
      ]
    }
  },
  {
    sourceInstanceName: "docs",
    patterns: ["node-operation/**/*"],
    sidebarAlwaysExpanded: true,
    sidebar: {
      null: ["[Home](/)"],
      Overview: [
        "node-operation/index",
        "node-operation/node-setup",
        "node-operation/node-roles",
        "node-operation/faq"
      ],
      "Operator Guides": [
        "node-operation/node-bootstrap",
        "node-operation/machine-existing-operator",
        "node-operation/monitoring-nodes",
        "node-operation/spork",
        "node-operation/past-sporks",
        "node-operation/upcoming-sporks"
      ],
      FAQ: [
        "[Builders/Developers](/faq/developers)",
        "[Backers/Users](/faq/backers)",
        "[Operators](/faq/operators)"
      ]
    }
  },
  {
    sourceInstanceName: "docs",
    patterns: ["emulator/**/*"],
    sidebarAlwaysExpanded: true,
    sidebar: {
      null: ["[Home](/)"],
      Overview: ["emulator/index"],
      FAQ: [
        "[Builders/Developers](/faq/developers)",
        "[Backers/Users](/faq/backers)",
        "[Operators](/faq/operators)"
      ]
    }
  },
  {
    sourceInstanceName: "docs",
    patterns: ["vscode-extension/**/*"],
    sidebarAlwaysExpanded: true,
    sidebar: {
      null: ["[Home](/)"],
      Overview: ["vscode-extension/index"],
      FAQ: [
        "[Builders/Developers](/faq/developers)",
        "[Backers/Users](/faq/backers)",
        "[Operators](/faq/operators)"
      ]
    }
  },
  {
    sourceInstanceName: "cadence-github",
    patterns: ["docs/language/**/*"],
    sidebarAlwaysExpanded: true,
    sidebar: {
      null: ["[Home](/)"],
      "Language Reference": [
        "docs/language/index",
        "docs/language/syntax",
        "docs/language/constants-and-variables",
        "docs/language/type-annotations",
        "docs/language/values-and-types",
        "docs/language/operators",
        "docs/language/functions",
        "docs/language/control-flow",
        "docs/language/scope",
        "docs/language/type-safety",
        "docs/language/type-inference",
        "docs/language/composite-types",
        "docs/language/resources",
        "docs/language/access-control",
        "docs/language/interfaces",
        "docs/language/enumerations",
        "docs/language/restricted-types",
        "docs/language/references",
        "docs/language/imports",
        "docs/language/accounts",
        "docs/language/capability-based-access-control",
        "docs/language/contracts",
        "docs/language/contract-updatability",
        "docs/language/events",
        "docs/language/transactions",
        "docs/language/run-time-types",
        "docs/language/built-in-functions",
        "docs/language/environment-information",
        "docs/language/crypto",
        "docs/language/type-hierarchy"
      ]
    }
  },
  {
    sourceInstanceName: "docs",
    patterns: ["faq/**/*"],
    sidebarAlwaysExpanded: true,
    sidebar: {
      null: ["[Home](/)"],
      FAQ: ["faq/developers", "faq/backers", "faq/operators"]
    }
  }
];

module.exports = {
  siteMetadata: {
    title: "Flow Documentation",
    siteUrl: `https://docs.onflow.org`
  },
  plugins: [
    "gatsby-plugin-sitemap",
    {
      resolve: "gatsby-plugin-robots-txt",
      options: {
        host: "https://docs.onflow.org",
        sitemap: "https://docs.onflow.org/sitemap/sitemap-0.xml",
        env: {
          development: {
            policy: [{ userAgent: "*", disallow: ["/"] }]
          },
          production: {
            policy: [{ userAgent: "*", allow: "/" }]
          }
        }
      }
    },
    {
      resolve: "gatsby-plugin-breadcrumb",
      options: {
        title: "Navigation: ",
        useAutoGen: true,
        autoGenHomeLabel: "Home",
        crumbLabelUpdates: [
          {
            pathname: "/node-operation/faq",
            crumbLabel: "FAQ"
          },
          {
            pathname: "/sdks",
            crumbLabel: "SDKs"
          },
          {
            pathname: "/faq",
            crumbLabel: "FAQ"
          },
          {
            pathname: "/access-api",
            crumbLabel: "Access API"
          },

          {
            pathname: "/fcl/packages/fcl",
            crumbLabel: "FCL"
          },
          {
            pathname: "/fcl/packages/fcl-react",
            crumbLabel: "FCL + React"
          },
          {
            pathname: "/flow-token/faq",
            crumblabel: "FAQ"
          },
          {
            pathname: "/core-contracts/access-api",
            crumbLabel: "Access API"
          },
          {
            pathname: "/fcl",
            crumbLabel: "FCL"
          },
          {
            pathname: "/fcl/api",
            crumbLabel: "API Reference"
          },
          {
            pathname: "/flow-cli",
            crumbLabel: "Flow CLI"
          },
          {
            pathname: "/flow-go-sdk",
            crumbLabel: "Flow GO SDK"
          }
        ]
      }
    },
    {
      resolve: "gatsby-plugin-mixpanel",
      options: {
        apiToken: "3fae49de272be1ceb8cf34119f747073",
        enableOnDevMode: false
      }
    },
    {
      resolve: "gatsby-theme-flow",
      options: {
        navConfig,
        sources,
        siteName: "Flow Documentation",
        description: "Start Building in the Open",
        pageTitle: "Flow Docs",
        menuTitle: "Flow Ecosystem",
        gaTrackingId: "UA-156047066-4",
        algoliaApiKey: process.env.ALGOLIA_API_KEY,
        algoliaIndexName: "onflow",
        baseUrl: "https://docs.onflow.org",
        twitterUrl: "https://twitter.com/flow_blockchain",
        discordUrl: "https://discord.gg/flow",
        discourseUrl: "https://forum.onflow.org",
        logoLink: "/",
        root: __dirname,
        githubAccessToken: process.env.GITHUB_ACCESS_TOKEN, // https://docs.github.com/en/github/authenticating-to-github/creating-a-personal-access-token
        repositories: [{ owner: "onflow", name: "flow-go-sdk" }],
        sections,
        sourceGithubRepos,
        sourceSlugTransformers
      }
    }
  ]
};<|MERGE_RESOLUTION|>--- conflicted
+++ resolved
@@ -230,15 +230,11 @@
       Guides: [
         "[Flow Concepts](/concepts)",
         "[Introduction to Cadence](/cadence)",
+        "[Dapp Development Guide](/dapp-development)",
         "[Flow App Quickstart](/fcl/flow-app-quickstart)",
-<<<<<<< HEAD
-        "[Dapp Development Guide](/dapp-development)",
         "[Staking & Delegating](/staking)",
-=======
         "[Testing using JavaScript](/flow-js-testing/install)",
-        "[Project Deployment Guide](/dapp-deployment)",
         "[Epochs, Staking & Delegating](/staking)",
->>>>>>> c3f92766
         "[Flow Port Staking Walkthrough](/flow-port/staking-guide)",
         "[Node Operation](/node-operation)"
       ],
