const path = require("path");

const navConfig = {
  "Getting Started": {
    url: "/",
    icon: null,
    omitLandingPage: true,
    description:
      "New to Flow? Start here. Read about Flow's architecture, and important concepts for a deeper understanding of the Flow platform and how it works."
  },
  Cadence: {
    url: "/cadence",
    icon: "cadence",
    description:
      "Resource-Oriented programming language for smart contracts that helps developers ensure that their code is safe, secure, clear, and approachable.",
    linkText: "Cadence Documentation"
  },
  "Flow Playground": {
    url: "https://play.onflow.org",
    icon: "playground",
    description:
      "Learn the basics of Flow and Cadence using our browser-based playground.",
    linkText: "Launch the Flow Playground"
  },
  "JavaScript SDK": {
    url: "/flow-js-sdk",
    icon: "js-sdk",
    description:
      "Interact with the Flow Blockchain, and user's wallets from browser based apps, and React Native.",
    linkText: "JavaScript SDK Documentation"
  },
  "Go SDK": {
    url: "/flow-go-sdk",
    icon: "go-sdk",
    description:
      "Build apps that interact with Flow using our full-featured Go SDK.",
    linkText: "Go SDK Documentation"
  },
  "Flow CLI": {
    url: "/flow-cli",
    icon: "cli",
    description:
      "The Flow CLI is a command-line interface that provides useful utilities for building Flow applications.",
    linkText: "CLI Documentation"
  },
  "Flow Emulator": {
    url: "/emulator",
    icon: "emulator",
    description:
      "Develop and test your applications locally using the Flow emulator.",
    linkText: "Emulator Documentation"
  },
  "VS Code Extension": {
    url: "/vscode-extension",
    icon: "vscode",
    description:
      "Cadence syntax highlighting and an integrated Flow emulator for VSCode users.",
    linkText: "VSCode Extension Documentation"
  },
  "Flow Port": {
    url: "/flow-port",
    icon: "port",
    description:
      "Flow Port, your portal to the decentralized world of Flow. Access your Flow account, interact with the blockchain, manage your assets and more.",
    linkText: "Flow Port"
  }
};
// sourceGithubRepos maps a sourceInstanceName to a GitHub repo name
const sourceGithubRepos = {
  docs: {
    githubRepo: "onflow/flow",
    // NOTE: path is non-empty, because only content in this path is sourced
    path: "docs/content"
  },
  cadence: {
    githubRepo: "onflow/cadence",
    // NOTE: path is empty, whole repo is sourced
    path: ""
  }
};

// sourceSlugTransformers maps a sourceInstanceName to slug transformation functions
const sourceSlugTransformers = {
  "cadence-github": (slug) => slug.replace(/^\/docs\//, "/cadence/"),
  "flow-js-sdk-github": (slug) =>
    slug
      .replace(/^\/docs\//, "/flow-js-sdk/")
      .replace(/^\/packages\//, "/flow-js-sdk/packages/")
      // Use README files as 'index' files!
      .replace("README/", ""),
  "flow-go-sdk-github": (slug) =>
    slug
      .replace(/^\/docs\//, "/flow-go-sdk/")
      .replace(/^\/examples\//, "/flow-go-sdk/examples/")
      // Use README files as 'index' files!
      .replace("README/", ""),
  "flow-cli-github": (slug) => slug.replace(/^\/docs\//, "/flow-cli/")
};

const sources = [
  {
    resolve: "gatsby-source-filesystem",
    options: {
      path: path.join(__dirname, "content"),
      name: "docs"
    }
  },
  {
    resolve: "gatsby-source-git",
    options: {
      name: "cadence-github",
      remote: "https://github.com/onflow/cadence.git",
      patterns: "docs/language/**/*"
    }
  },
  {
    resolve: "gatsby-source-git",
    options: {
      name: "flow-go-sdk-github",
      branch: "master",
      remote: "https://github.com/onflow/flow-go-sdk.git",
      patterns: ["docs/**/*", "examples/**/*"]
    }
  },
  {
    resolve: "gatsby-source-git",
    options: {
      name: "flow-js-sdk-github",
      branch: "master",
      remote: "https://github.com/onflow/flow-js-sdk.git",
      patterns: [
        "docs/**/*",
        "packages/fcl/**/*",
        "packages/types/**/*",
        "packages/sdk/**/*"
      ]
    }
  },
  {
    resolve: "gatsby-source-git",
    options: {
      name: "flow-cli-github",
      branch: "master",
      remote: "https://github.com/onflow/flow-cli.git",
      patterns: [
        "docs/index.md",
        "docs/install.md",
        "docs/configuration.md",
        "docs/initialize-configuration.md",
        "docs/generate-keys.md",
        "docs/create-accounts.md",
        "docs/execute-scripts.md",
        "docs/send-transactions.md",
        "docs/get-transactions.md",
        "docs/build-transactions.md",
        "docs/sign-transaction.md",
        "docs/send-signed-transactions.md",
        "docs/get-transactions.md",
        "docs/account-add-contract.md",
        "docs/account-update-contract.md",
        "docs/account-remove-contract.md",
        "docs/project-contracts.md",
        "docs/deploy-project-contracts.md",
        "docs/account-staking-info.md",
        "docs/get-blocks.md",
        "docs/get-events.md",
        "docs/get-accounts.md",
        "docs/get-collections.md",
        "docs/get-status.md",
        "docs/security.md",
        "docs/start-emulator.md"
      ]
    }
  }
];

const sections = [
  {
    sourceInstanceName: "docs",
    patterns: [
      "*",
      "intro/*",
      "faq/*",
      "community-updates/*",
      "flow-port/**/*",
      "bounties/*"
    ],
    sidebarShowMainNav: true,
    sidebarAlwaysExpanded: true,
    sidebar: {
      Ecosystem: [
        "[Access API](/access-api)",
        "[Core Contracts](/core-contracts)",
        "[FLOW Token](/flow-token)",
        "[FUSD](/fusd)"
      ],
      Guides: [
        "[Flow Concepts](/concepts)",
        "[Introduction to Cadence](/cadence)",
        "[Flow App Quickstart](/flow-js-sdk/flow-app-quickstart)",
        "[Project Deployment Guide](/dapp-deployment)",
        "[Staking & Delegating](/staking)",
        "[Flow Port Staking Walkthrough](/flow-port/staking-guide)",
        "[Node Operation](/node-operation)"
      ],
      FAQ: [
        "[Builders/Developers](/faq/developers)",
        "[Backers/Users](/faq/backers)",
        "[Operators](/faq/operators)"
      ]
    }
  },
  {
    sourceInstanceName: "docs",
    patterns: ["cadence/**/*"],
    sidebarAlwaysExpanded: true,
    sidebar: {
      null: ["[Home](/)"],
      Overview: ["[Cadence Language Reference](/cadence/language/)"],
      "Developer Guides": [
        "[Introduction to Cadence](/cadence)",
        "cadence/design-patterns",
        "cadence/anti-patterns",
        "cadence/msg-sender",
        "cadence/measuring-time",
        "cadence/migration-guide",
        "cadence/json-cadence-spec"
      ],
      Tutorial: [
        "cadence/tutorial/01-first-steps",
        "cadence/tutorial/02-hello-world",
        "cadence/tutorial/03-fungible-tokens",
        "cadence/tutorial/04-non-fungible-tokens",
        "cadence/tutorial/05-marketplace-setup",
        "cadence/tutorial/06-marketplace-compose",
        "cadence/tutorial/07-resources-compose",
        "cadence/tutorial/08-voting"
      ]
    }
  },
  {
    sourceInstanceName: "flow-cli-github",
    patterns: ["docs/**/*"],
    sidebarAlwaysExpanded: true,
    sidebar: {
      null: ["[Home](/)"],
      "Flow CLI": [
        "docs/index",
        "docs/install",
        "docs/initialize-configuration",
        "docs/configuration",
        "docs/security"
      ],
      Keys: ["docs/generate-keys"],
      Accounts: [
        "docs/get-accounts",
        "docs/create-accounts",
        "docs/account-add-contract",
        "docs/account-update-contract",
        "docs/account-remove-contract",
        "docs/account-staking-info"
      ],
      "Project Deployment": [
        "docs/start-emulator",
        "docs/project-contracts",
        "docs/deploy-project-contracts"
      ],
      Scripts: ["docs/execute-scripts"],
      Transactions: [
        "docs/send-transactions",
        "docs/get-transactions",
        "docs/build-transactions",
        "docs/sign-transaction",
        "docs/send-signed-transactions"
      ],
      "Get Flow data": [
        "docs/get-blocks",
        "docs/get-events",
        "docs/get-collections",
        "docs/get-status"
      ],
      FAQ: [
        "[Builders/Developers](/faq/developers)",
        "[Backers/Users](/faq/backers)",
        "[Operators](/faq/operators)"
      ]
    }
  },
  {
    sourceInstanceName: "docs",
    patterns: ["concepts/*"],
    sidebarAlwaysExpanded: true,
    sidebar: {
      null: ["[Home](/)"],
      Concepts: [
        "concepts/accounts-and-keys",
        "concepts/transaction-signing",
        "concepts/storage"
      ],
      FAQ: [
        "[Builders/Developers](/faq/developers)",
        "[Backers/Users](/faq/backers)",
        "[Operators](/faq/operators)"
      ]
    }
  },
  {
    sourceInstanceName: "docs",
    patterns: ["fusd/*"],
    sidebarAlwaysExpanded: true,
    sidebar: {
      null: ["[Home](/)"],
<<<<<<< HEAD
      FUSD: ["fusd/index", "fusd/testnet"]
    }
=======
      FUSD: ["fusd/index", "fusd/transactions", "fusd/providers"],
    },
>>>>>>> dd3a620e
  },
  {
    sourceInstanceName: "flow-go-sdk-github",
    patterns: ["docs/**/*"],
    sidebarAlwaysExpanded: true,
    sidebar: {
      null: ["[Home](/)"],
      Overview: ["[Introduction](/flow-go-sdk)"],
      Examples: [
        "docs/generating-keys",
        "docs/creating-accounts",
        "docs/building-transactions",
        "docs/signing-transactions",
        "docs/sending-transactions",
        "docs/querying-accounts",
        "docs/querying-transactions",
        "docs/querying-events",
        "docs/querying-blocks",
        "docs/transfer-flow"
      ],
      FAQ: [
        "[Builders/Developers](/faq/developers)",
        "[Backers/Users](/faq/backers)",
        "[Operators](/faq/operators)"
      ]
    }
  },
  {
    sourceInstanceName: "flow-js-sdk-github",
    patterns: ["docs/**/*", "packages/**/*"],
    sidebarAlwaysExpanded: true,
    sidebar: {
      null: ["[Home](/)"],
      "Developer Guides": [
        "[Introducing @onflow/fcl](/flow-js-sdk)",
        "[Flow App Quickstart](/flow-js-sdk/flow-app-quickstart)"
      ],
      Packages: [
        "[@onflow/fcl](/flow-js-sdk/packages/fcl)",
        "[@onflow/types](/flow-js-sdk/packages/types)",
<<<<<<< HEAD
        "[@onflow/sdk](/flow-js-sdk/packages/sdk/readme)"
=======
>>>>>>> dd3a620e
      ],
      Changelogs: [
        "[@onflow/fcl](/flow-js-sdk/packages/fcl/CHANGELOG)",
        "[@onflow/types](/flow-js-sdk/packages/types/CHANGELOG)",
<<<<<<< HEAD
        "[@onflow/sdk](/flow-js-sdk/packages/sdk/CHANGELOG)"
=======
>>>>>>> dd3a620e
      ],
      FAQ: [
        "[Builders/Developers](/faq/developers)",
        "[Backers/Users](/faq/backers)",
        "[Operators](/faq/operators)"
      ]
    }
  },
  {
    sourceInstanceName: "docs",
    patterns: ["core-contracts/**/*"],
    sidebarAlwaysExpanded: true,
    sidebar: {
      null: ["[Home](/)"],
      "Core Contracts": [
        "core-contracts/fungible-token",
        "core-contracts/flow-token",
        "core-contracts/flow-fees",
        "core-contracts/staking-contract-reference"
      ],
      "Other Important Contracts": [
        "core-contracts/locked-tokens",
        "core-contracts/non-fungible-token"
      ],
      FAQ: [
        "[Builders/Developers](/faq/developers)",
        "[Backers/Users](/faq/backers)",
        "[Operators](/faq/operators)"
      ]
    }
  },
  {
    sourceInstanceName: "docs",
    patterns: ["dapp-deployment/**/*"],
    sidebarAlwaysExpanded: true,
    sidebar: {
      null: ["[Home](/)"],
      "Dapp Deployment Guide": [
        "dapp-deployment/index",
        "dapp-deployment/contract-testing",
        "dapp-deployment/testnet-deployment",
        "dapp-deployment/testnet-testing",
        "dapp-deployment/mainnet-deployment"
      ],
      FAQ: [
        "[Builders/Developers](/faq/developers)",
        "[Backers/Users](/faq/backers)",
        "[Operators](/faq/operators)"
      ]
    }
  },
  {
    sourceInstanceName: "docs",
    patterns: ["flow-token/**/*"],
    sidebarAlwaysExpanded: true,
    sidebar: {
      null: ["[Home](/)"],
      Overview: [
        "flow-token/index",
        "flow-token/available-wallets",
        "flow-token/earn",
        "flow-token/concepts",
        "flow-token/delivery",
        "flow-token/faq"
      ],
      "Token Delivery": ["flow-token/locked-account-setup"],
      FAQ: [
        "[Builders/Developers](/faq/developers)",
        "[Backers/Users](/faq/backers)",
        "[Operators](/faq/operators)"
      ]
    }
  },
  {
    sourceInstanceName: "docs",
    patterns: ["staking/**/*"],
    sidebarAlwaysExpanded: true,
    sidebar: {
      null: ["[Home](/)"],
      Overview: [
        "staking/index",
        "staking/rewards",
        "staking/stake-slashing",
        "staking/faq"
      ],
      "Custody Providers": ["staking/custody-providers"],
      "Manual Staking Guides": [
        "staking/technical-overview",
        "staking/events",
        "staking/scripts",
        "staking/unlocked-staking-guide",
        "staking/unlocked-delegation-guide"
      ],
      "Staking with Locked FLOW": [
        "staking/locked-staking-guide",
        "staking/locked-delegation-guide",
        "staking/locked-third-party-operator"
      ],
      FAQ: [
        "[Builders/Developers](/faq/developers)",
        "[Backers/Users](/faq/backers)",
        "[Operators](/faq/operators)"
      ]
    }
  },
  {
    sourceInstanceName: "docs",
    patterns: ["node-operation/**/*"],
    sidebarAlwaysExpanded: true,
    sidebar: {
      null: ["[Home](/)"],
      Overview: [
        "node-operation/index",
        "node-operation/node-setup",
        "node-operation/node-roles",
        "node-operation/faq"
      ],
      "Operator Guides": [
        "node-operation/node-bootstrap",
        "node-operation/monitoring-nodes",
        "node-operation/spork",
        "node-operation/past-sporks",
        "node-operation/upcoming-sporks"
      ],
      FAQ: [
        "[Builders/Developers](/faq/developers)",
        "[Backers/Users](/faq/backers)",
        "[Operators](/faq/operators)"
      ]
    }
  },
  {
    sourceInstanceName: "docs",
    patterns: ["emulator/**/*"],
    sidebarAlwaysExpanded: true,
    sidebar: {
      null: ["[Home](/)"],
      Overview: ["emulator/index"],
      FAQ: [
        "[Builders/Developers](/faq/developers)",
        "[Backers/Users](/faq/backers)",
        "[Operators](/faq/operators)"
      ]
    }
  },
  {
    sourceInstanceName: "docs",
    patterns: ["vscode-extension/**/*"],
    sidebarAlwaysExpanded: true,
    sidebar: {
      null: ["[Home](/)"],
      Overview: ["vscode-extension/index"],
      FAQ: [
        "[Builders/Developers](/faq/developers)",
        "[Backers/Users](/faq/backers)",
        "[Operators](/faq/operators)"
      ]
    }
  },
  {
    sourceInstanceName: "cadence-github",
    patterns: ["docs/language/**/*"],
    sidebarAlwaysExpanded: true,
    sidebar: {
      null: ["[Home](/)"],
      "Language Reference": [
        "docs/language/index",
        "docs/language/syntax",
        "docs/language/constants-and-variables",
        "docs/language/type-annotations",
        "docs/language/values-and-types",
        "docs/language/operators",
        "docs/language/functions",
        "docs/language/control-flow",
        "docs/language/scope",
        "docs/language/type-safety",
        "docs/language/type-inference",
        "docs/language/composite-types",
        "docs/language/access-control",
        "docs/language/interfaces",
        "docs/language/enumerations",
        "docs/language/restricted-types",
        "docs/language/references",
        "docs/language/imports",
        "docs/language/accounts",
        "docs/language/capability-based-access-control",
        "docs/language/contracts",
        "docs/language/contract-updatability",
        "docs/language/events",
        "docs/language/transactions",
        "docs/language/run-time-types",
        "docs/language/built-in-functions",
        "docs/language/environment-information",
        "docs/language/crypto",
        "docs/language/type-hierarchy"
      ]
    }
  },
  {
    sourceInstanceName: "docs",
    patterns: ["faq/**/*"],
    sidebarAlwaysExpanded: true,
    sidebar: {
      null: ["[Home](/)"],
      FAQ: ["faq/developers", "faq/backers", "faq/operators"]
    }
  }
];

module.exports = {
  siteMetadata: {
    title: "Flow Documentation"
  },
  plugins: [
    {
      resolve: "gatsby-plugin-breadcrumb",
      options: {
        title: "Navigation: ",
        useAutoGen: true,
        autoGenHomeLabel: "Home",
        crumbLabelUpdates: [
          {
            pathname: "/node-operation/faq",
            crumbLabel: "FAQ"
          },
          {
            pathname: "/sdks",
            crumbLabel: "SDKs",
          },
          {
            pathname: "/faq",
            crumbLabel: "FAQ"
          },
          {
            pathname: "/access-api",
            crumbLabel: "Access API"
          },

          {
            pathname: "/flow-js-sdk/packages/fcl",
            crumbLabel: "FCL"
          },
          {
            pathname: "/flow-js-sdk/packages/fcl-react",
            crumbLabel: "FCL + React"
          },
          {
            pathname: "/flow-token/faq",
            crumblabel: "FAQ"
          },
          {
            pathname: "/core-contracts/access-api",
            crumbLabel: "Access API"
          },
          {
            pathname: "/flow-js-sdk",
            crumbLabel: "Flow JS SDK"
          },
          {
            pathname: "/flow-cli",
            crumbLabel: "Flow CLI"
          },
          {
            pathname: "/flow-go-sdk",
            crumbLabel: "Flow GO SDK"
          }
        ]
      }
    },
    {
      resolve: "gatsby-plugin-mixpanel",
      options: {
        apiToken: "3fae49de272be1ceb8cf34119f747073",
        enableOnDevMode: false
      }
    },
    {
      resolve: "gatsby-theme-flow",
      options: {
        navConfig,
        sources,
        siteName: "Flow Documentation",
        description: "Start Building in the Open",
        pageTitle: "Flow Docs",
        menuTitle: "Flow Ecosystem",
        gaTrackingId: "UA-156047066-4",
        algoliaApiKey: process.env.GATSBY_ALGOLIA_API_KEY,
        algoliaIndexName: "onflow",
        baseUrl: "https://docs.onflow.org",
        twitterUrl: "https://twitter.com/flow_blockchain",
        discordUrl: "https://discord.gg/flow",
        discourseUrl: "https://forum.onflow.org",
        logoLink: "/",
        root: __dirname,
        githubAccessToken: process.env.GITHUB_ACCESS_TOKEN, // https://docs.github.com/en/github/authenticating-to-github/creating-a-personal-access-token
        repositories: [{ owner: "onflow", name: "flow-go-sdk" }],
        sections,
        sourceGithubRepos,
        sourceSlugTransformers
      }
    }
  ]
};<|MERGE_RESOLUTION|>--- conflicted
+++ resolved
@@ -310,13 +310,8 @@
     sidebarAlwaysExpanded: true,
     sidebar: {
       null: ["[Home](/)"],
-<<<<<<< HEAD
-      FUSD: ["fusd/index", "fusd/testnet"]
-    }
-=======
-      FUSD: ["fusd/index", "fusd/transactions", "fusd/providers"],
-    },
->>>>>>> dd3a620e
+      FUSD: ["fusd/index", "fusd/transactions", "fusd/providers"]
+    }
   },
   {
     sourceInstanceName: "flow-go-sdk-github",
@@ -356,19 +351,11 @@
       ],
       Packages: [
         "[@onflow/fcl](/flow-js-sdk/packages/fcl)",
-        "[@onflow/types](/flow-js-sdk/packages/types)",
-<<<<<<< HEAD
-        "[@onflow/sdk](/flow-js-sdk/packages/sdk/readme)"
-=======
->>>>>>> dd3a620e
+        "[@onflow/types](/flow-js-sdk/packages/types)"
       ],
       Changelogs: [
         "[@onflow/fcl](/flow-js-sdk/packages/fcl/CHANGELOG)",
-        "[@onflow/types](/flow-js-sdk/packages/types/CHANGELOG)",
-<<<<<<< HEAD
-        "[@onflow/sdk](/flow-js-sdk/packages/sdk/CHANGELOG)"
-=======
->>>>>>> dd3a620e
+        "[@onflow/types](/flow-js-sdk/packages/types/CHANGELOG)"
       ],
       FAQ: [
         "[Builders/Developers](/faq/developers)",
@@ -596,7 +583,7 @@
           },
           {
             pathname: "/sdks",
-            crumbLabel: "SDKs",
+            crumbLabel: "SDKs"
           },
           {
             pathname: "/faq",
