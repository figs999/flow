--- conflicted
+++ resolved
@@ -174,24 +174,16 @@
     sidebar: {
       null: ["[Home](/)"],
       "Core Contracts": [
-<<<<<<< HEAD
         "core-contracts/fungible-token",
         "core-contracts/flow-token",
         "core-contracts/flow-fees",
         "core-contracts/flow-id-table-staking",
+      ],
+      "Other Important Contracts": [
         "core-contracts/locked-tokens",
-=======
-        "protocol/core-contracts/fungible-token",
-        "protocol/core-contracts/flow-token",
-        "protocol/core-contracts/flow-fees",
-        "protocol/core-contracts/flow-id-table-staking",
-      ],
-      "Other Important Contracts": [
-        "protocol/core-contracts/locked-tokens",
-        "protocol/core-contracts/non-fungible-token",
->>>>>>> b5cc970e
-      ],
-      // "Developer Guides": ["access-api"],
+        "core-contracts/non-fungible-token",
+      ],
+       "Developer Guides": ["access-api"],
     },
   },
   {
@@ -245,10 +237,7 @@
         "staking/events",
         "staking/scripts",
       ],
-<<<<<<< HEAD
       "Token Delivery": ["staking/locked-account-setup"],
-=======
->>>>>>> b5cc970e
     },
   },
   {
