--- conflicted
+++ resolved
@@ -22,21 +22,12 @@
       "Learn the basics of Flow and Cadence using our browser-based playground.",
     linkText: "Launch the Flow Playground"
   },
-<<<<<<< HEAD
   "FCL (Flow Client Library)": {
-    url: "/fcl",
-    icon: "js-sdk",
-    description:
-      "Interact with the Flow Blockchain, and user's wallets from browser based apps, and React Native.",
-    linkText: "FCL Documentation",
-=======
-  "Flow Client Library (FCL)": {
-    url: "/fcl/api",
+    url: "/fcl-js/api",
     icon: "js-sdk",
     description:
       "Interact with the Flow Blockchain, and user's wallets from browser based apps, and React Native.",
     linkText: "FCL Documentation"
->>>>>>> abe708b1
   },
   "Go SDK": {
     url: "/flow-go-sdk",
@@ -393,7 +384,7 @@
     patterns: ["docs/**/*"],
     sidebarAlwaysExpanded: true,
     sidebar: {
-      null: ["[Home](/)"],
+      null: ["[Home](/)"]
     }
   },
   {
