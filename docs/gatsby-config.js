--- conflicted
+++ resolved
@@ -89,12 +89,10 @@
         "[Staking & Delegating](/staking)",
         "[Node Operation](/node-operation)",
         "[Core Contracts](/protocol/core-contracts)",
-        "[Testnet Development](/concepts/flow-concepts/testnet)",
-        // "intro/glossary",
-        // "intro/FAQ",
+        "[Dapp Deployment Guide](/guides/dapp-deployment)",
       ],
       "Community Updates": ["updates/oct-6-2020", "updates/sep-16-2020"],
-      Support: ["support/flow-port/index"],
+      "Support": ["support/flow-port/index"],
     },
   },
   {
@@ -103,7 +101,7 @@
     sidebarAlwaysExpanded: true,
     sidebar: {
       null: ["[Home](/)"],
-      Introduction: [
+      "Introduction": [
         "tutorial/cadence/00-introduction",
         "[Cadence Language Reference](/cadence/language)",
       ],
@@ -124,16 +122,12 @@
     patterns: ["sdks/golang/**/*"],
     sidebarAlwaysExpanded: true,
     sidebar: {
-<<<<<<< HEAD
-      null: ["[Home](/)"],
-      "Developer Guides": [
-=======
-      null: [
+      null: ["[Home](/)"],
+      "Go SDK": [
         "sdks/golang/index", 
         "sdks/golang/changelog",
       ],
       "How To": [
->>>>>>> 57a21134
         "sdks/golang/create-account",
         "sdks/golang/build-transaction",
         "sdks/golang/sign-transaction",
@@ -156,19 +150,13 @@
   },
   {
     sourceInstanceName: "docs",
-    patterns: ["concepts/flow-concepts/testnet/*"],
-    sidebarAlwaysExpanded: true,
-    sidebar: {
-<<<<<<< HEAD
-      null: ["[Home](/)"],
-      "Developer Guides": [
-        "concepts/flow-concepts/testnet/index",
-        "concepts/flow-concepts/testnet/testing-guidelines",
-=======
+    patterns: ["concepts/**/*"],
+    sidebarAlwaysExpanded: true,
+    sidebar: {
+      null: ["[Home](/)"],
       "Accounts": [
         "concepts/accounts-and-keys",
         "concepts/transaction-signing",
->>>>>>> 57a21134
       ],
     },
   },
@@ -177,13 +165,7 @@
     patterns: ["protocol/**/*"],
     sidebarAlwaysExpanded: true,
     sidebar: {
-<<<<<<< HEAD
-      null: ["[Home](/)"],
-=======
-      null: [
-        "protocol/access-api",
-      ],
->>>>>>> 57a21134
+      null: ["[Home](/)"],
       "Core Contracts": [
         "protocol/core-contracts/fungible-token",
         "protocol/core-contracts/flow-token",
@@ -212,12 +194,8 @@
     patterns: ["token/**/*"],
     sidebarAlwaysExpanded: true,
     sidebar: {
-<<<<<<< HEAD
-      null: ["[Home](/)"],
-      Overview: [
-=======
+      null: ["[Home](/)"],
       "Overview": [
->>>>>>> 57a21134
         "token/index",
         "token/earn",
         "token/concepts",
@@ -234,16 +212,8 @@
     patterns: ["staking/**/*"],
     sidebarAlwaysExpanded: true,
     sidebar: {
-<<<<<<< HEAD
-      null: ["[Home](/)"],
-      Overview: ["staking/index", "staking/rewards", "staking/stake-slashing"],
-=======
-      "Overview": [
-        "staking/index",
-        "staking/rewards",
-        "staking/stake-slashing",
-      ],
->>>>>>> 57a21134
+      null: ["[Home](/)"],
+      "Overview": ["staking/index", "staking/rewards", "staking/stake-slashing"],
       "Developer Guides": [
         "staking/technical-overview",
         "staking/locked-staking-guide",
@@ -258,12 +228,8 @@
     patterns: ["node-operation/**/*"],
     sidebarAlwaysExpanded: true,
     sidebar: {
-<<<<<<< HEAD
-      null: ["[Home](/)"],
-      Overview: [
-=======
+      null: ["[Home](/)"],
       "Overview": [
->>>>>>> 57a21134
         "node-operation/index",
         "node-operation/node-setup",
         "node-operation/node-roles",
