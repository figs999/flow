--- conflicted
+++ resolved
@@ -136,8 +136,6 @@
       ],
     },
   },
-<<<<<<< HEAD
-=======
   {
     resolve: "gatsby-source-git",
     options: {
@@ -148,7 +146,6 @@
       ignore: "docs/README.md",
     },
   },
->>>>>>> f49a4604
 ];
 
 const sections = [
@@ -228,7 +225,7 @@
         "docs/execute-scripts",
         "docs/initialize-project",
         "docs/project-contracts",
-        "docs/deploy-project-contracts"
+        "docs/deploy-project-contracts",
       ],
       FAQ: [
         "[Builders/Developers](/faq/developers)",
