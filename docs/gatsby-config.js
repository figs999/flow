--- conflicted
+++ resolved
@@ -86,21 +86,15 @@
     sidebar: {
       null: [
         "[FLOW Token](/token)",
+        "[Dapp Deployment Guide](/guides/dapp-deployment)",
         "[Staking & Delegating](/staking)",
         "[Node Operation](/node-operation)",
         "[Core Contracts](/protocol/core-contracts)",
-<<<<<<< HEAD
         "intro/glossary",
         "intro/FAQ",
       ],
       "Community Updates": ["updates/oct-6-2020", "updates/sep-16-2020"],
       Support: ["support/flow-port/index"],
-=======
-        "[Dapp Deployment Guide](/guides/dapp-deployment)",
-      ],
-      "Community Updates": ["updates/oct-6-2020", "updates/sep-16-2020"],
-      "Support": ["support/flow-port/index"],
->>>>>>> c80fca65
     },
   },
   {
@@ -109,7 +103,6 @@
     sidebarAlwaysExpanded: true,
     sidebar: {
       null: ["[Home](/)"],
-<<<<<<< HEAD
       Overview: [
         "tutorial/cadence/00-introduction",
         "[Cadence Language Reference](/cadence/language)",
@@ -119,13 +112,6 @@
         "guides/cadence/dragons",
       ],
       Tutorial: [
-=======
-      "Introduction": [
-        "tutorial/cadence/00-introduction",
-        "[Cadence Language Reference](/cadence/language)",
-      ],
-      "Tutorial": [
->>>>>>> c80fca65
         "tutorial/cadence/01-first-steps",
         "tutorial/cadence/02-hello-world",
         "tutorial/cadence/03-fungible-tokens",
@@ -143,16 +129,8 @@
     sidebarAlwaysExpanded: true,
     sidebar: {
       null: ["[Home](/)"],
-<<<<<<< HEAD
       Overview: ["sdks/golang/index", "sdks/golang/changelog"],
       "Developer Guides": [
-=======
-      "Go SDK": [
-        "sdks/golang/index", 
-        "sdks/golang/changelog",
-      ],
-      "How To": [
->>>>>>> c80fca65
         "sdks/golang/create-account",
         "sdks/golang/build-transaction",
         "sdks/golang/sign-transaction",
@@ -167,12 +145,8 @@
     sourceInstanceName: "docs",
     patterns: ["sdks/javascript/**/*"],
     sidebar: {
-<<<<<<< HEAD
       null: ["[Home](/)"],
       "Developer Guides": [
-=======
-      null: [
->>>>>>> c80fca65
         "sdks/javascript/index",
         "sdks/javascript/create-account",
       ],
@@ -184,14 +158,7 @@
     sidebarAlwaysExpanded: true,
     sidebar: {
       null: ["[Home](/)"],
-<<<<<<< HEAD
       Accounts: ["concepts/accounts-and-keys", "concepts/transaction-signing"],
-=======
-      "Accounts": [
-        "concepts/accounts-and-keys",
-        "concepts/transaction-signing",
-      ],
->>>>>>> c80fca65
     },
   },
   {
@@ -244,20 +211,14 @@
     sidebarAlwaysExpanded: true,
     sidebar: {
       null: ["[Home](/)"],
-<<<<<<< HEAD
       Overview: [
-=======
-      "Overview": [
->>>>>>> c80fca65
         "token/index",
         "token/earn",
         "token/concepts",
         "token/delivery",
         "token/faq",
       ],
-      "Developer Guides": [
-        "token/locked-account-setup"
-      ],
+      "Developer Guides": ["token/locked-account-setup"],
     },
   },
   {
@@ -266,16 +227,12 @@
     sidebarAlwaysExpanded: true,
     sidebar: {
       null: ["[Home](/)"],
-<<<<<<< HEAD
       Overview: [
         "staking/index",
         "staking/rewards",
         "staking/stake-slashing",
         "staking/faq",
       ],
-=======
-      "Overview": ["staking/index", "staking/rewards", "staking/stake-slashing"],
->>>>>>> c80fca65
       "Developer Guides": [
         "staking/technical-overview",
         "staking/locked-delegation-guide",
@@ -291,11 +248,7 @@
     sidebarAlwaysExpanded: true,
     sidebar: {
       null: ["[Home](/)"],
-<<<<<<< HEAD
       Overview: [
-=======
-      "Overview": [
->>>>>>> c80fca65
         "node-operation/index",
         "node-operation/node-setup",
         "node-operation/node-roles",
@@ -314,11 +267,7 @@
     sidebarAlwaysExpanded: true,
     sidebar: {
       null: ["[Home](/)"],
-<<<<<<< HEAD
-      Overview: ["emulator/index", "emulator/changelog"],
-=======
       "Developer Guides": ["emulator/index"],
->>>>>>> c80fca65
     },
   },
   {
