--- conflicted
+++ resolved
@@ -245,10 +245,7 @@
       ],
       Keys: ["docs/generate-keys"],
       Accounts: [
-<<<<<<< HEAD
-=======
         "docs/get-accounts",
->>>>>>> 622a2acb
         "docs/create-accounts",
         "docs/account-add-contract",
         "docs/account-update-contract",
@@ -265,10 +262,6 @@
       "Get Flow data": [
         "docs/get-blocks",
         "docs/get-events",
-<<<<<<< HEAD
-        "docs/get-accounts",
-=======
->>>>>>> 622a2acb
         "docs/get-collections",
       ],
       FAQ: [
